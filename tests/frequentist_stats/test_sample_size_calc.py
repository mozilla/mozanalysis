# This Source Code Form is subject to the terms of the Mozilla Public
# License, v. 2.0. If a copy of the MPL was not distributed with this
# file, You can obtain one at http://mozilla.org/MPL/2.0/.
from dataclasses import dataclass

import numpy as np
import pandas as pd
import pytest
from mozanalysis.frequentist_stats.sample_size import (
    empirical_effect_size_sample_size_calc,
<<<<<<< HEAD
    sample_size_curves,
=======
    z_or_t_ind_sample_size_calc,
>>>>>>> c70d77bc
)
from mozanalysis.metrics.desktop import search_clients_daily, uri_count


@pytest.fixture()
def fake_ts_result():
    class FakeTimeSeriesResult:
        def get_aggregated_data(self, metric_list, aggregate_function, **kwargs):
            periods = [0, 7, 14]
            values = [5, 2, 1] if aggregate_function == "AVG" else [1, 2, 1]

            df = pd.DataFrame({"analysis_window_start": periods})
            for m in metric_list:
                df[m.name] = values
            return df, 1000

    return FakeTimeSeriesResult()


def test_sample_size_calc_desktop():
    df = pd.DataFrame(
        {
            search_clients_daily.name: np.random.normal(size=100),
            uri_count.name: np.random.normal(size=100),
        }
    )

    res = z_or_t_ind_sample_size_calc(df, [search_clients_daily, uri_count])

    assert all(c in res for c in df.columns)

    assert res[search_clients_daily.name]["sample_size_per_branch"] > 1000000
    assert res[uri_count.name]["sample_size_per_branch"] > 1000000


def test_empirical_effect_size_sample_size_calc(fake_ts_result):
    @dataclass
    class FakeMetric:
        name: str

    metric_list = [FakeMetric(name="metric1"), FakeMetric(name="metric2")]

    result = empirical_effect_size_sample_size_calc(
        res=fake_ts_result, bq_context=None, metric_list=metric_list
    )

    assert len(result) == 2
    for m in ["metric1", "metric2"]:
        r = result[m]
        assert r["effect_size"]["value"] == 3
        assert r["effect_size"]["period_start_day"] == 7
        assert r["mean"]["value"] == 5
        assert r["mean"]["period_start_day"] == 0
        assert r["std_dev"]["value"] == 2
        assert r["std_dev"]["period_start_day"] == 7
        assert r["relative_effect_size"] == 0.6
        assert r["number_of_clients_targeted"] == 1000
        np.testing.assert_allclose(r["sample_size_per_branch"], 8.44, atol=0.01)
        np.testing.assert_allclose(
            r["population_percent_per_branch"], 0.844, atol=0.001
        )


def test_empirical_effect_size_results_holder(fake_ts_result):
    """checks the dataframe property doesn't throw an error and has
    the expected columns in the case where a weekly mean is not generated"""

    @dataclass
    class FakeMetric:
        name: str

    metric_list = [FakeMetric(name="metric1"), FakeMetric(name="metric2")]

    result = empirical_effect_size_sample_size_calc(
        res=fake_ts_result, bq_context=None, metric_list=metric_list
    )

    result_df = result.dataframe
    expected_columns = {
        "relative_effect_size",
        "effect_size_value",
        "mean_value",
        "std_dev_value",
        "sample_size_per_branch",
        "population_percent_per_branch",
        "effect_size_period",
        "mean_period",
        "std_dev_period",
    }
    assert set(result_df.columns) == expected_columns

    # check that style runs successfully
    _ = result.get_styled_dataframe()


def test_curve_results_holder():
    """this test ensures the results_holder object has properly formatted attributes
    and is backward compatible"""
    df = pd.DataFrame(
        {
            search_clients_daily.name: np.random.normal(size=100),
            uri_count.name: np.random.normal(size=100),
        }
    )

    metrics = [search_clients_daily, uri_count]
    effect_size = np.arange(0.01, 0.11, 0.01)
    res = sample_size_curves(
        df,
        metrics,
        solver=z_or_t_ind_sample_size_calc,
        effect_size=effect_size,
        power=0.8,
        alpha=0.05,
        outlier_percentile=99.5,
    )
    metric_names = set([el.name for el in metrics])

    # set should only have 2 values: "search_clients_daily" "uri_count"
    assert len(res) == len(metric_names)
    assert set(res.keys()) == metric_names
    assert len(res.values()) == len(metric_names)
    iter_keys = []
    for key, val in res.items():
        iter_keys.append(key)
        assert set(val.columns) == {
            "effect_size",
            "sample_size_per_branch",
            "population_percent_per_branch",
            "number_of_clients_targeted",
        }
        assert set(val["effect_size"]) == set(effect_size)
    assert len(iter_keys) == len(metric_names)
    assert set(iter_keys) == metric_names


def test_curve_results_holder_dataframe():
    """this test ensures the dataframe property function works as expected"""
    df = pd.DataFrame(
        {
            search_clients_daily.name: np.random.normal(size=100),
            uri_count.name: np.random.normal(size=100),
        }
    )

    metrics = [search_clients_daily, uri_count]
    effect_size = np.arange(0.01, 0.11, 0.01)
    res = sample_size_curves(
        df,
        metrics,
        solver=z_or_t_ind_sample_size_calc,
        effect_size=effect_size,
        power=0.8,
        alpha=0.05,
        outlier_percentile=99.5,
    )

    cols_no_stats = {
        "sample_size_per_branch",
        "population_percent_per_branch",
        "number_of_clients_targeted",
    }

    no_stats = res.dataframe
    assert set(no_stats.columns) == cols_no_stats


def test_curve_results_holder_dataframe_simvar_alpha():
    """this test ensures the dataframe property function works as expected"""
    df = pd.DataFrame(
        {
            search_clients_daily.name: np.random.normal(size=100),
            uri_count.name: np.random.normal(size=100),
        }
    )

    metrics = [search_clients_daily, uri_count]
    alpha = np.arange(0.01, 0.11, 0.01)
    res = sample_size_curves(
        df,
        metrics,
        solver=z_or_t_ind_sample_size_calc,
        effect_size=0.05,
        power=0.8,
        alpha=alpha,
        outlier_percentile=99.5,
    )

    cols_no_stats = {
        "sample_size_per_branch",
        "population_percent_per_branch",
        "number_of_clients_targeted",
    }

    no_stats = res.dataframe
    assert set(no_stats.columns) == cols_no_stats


def test_get_styled_dataframe():
    "make sure highlight_listthan will not throw an error"
    df = pd.DataFrame(
        {
            search_clients_daily.name: np.random.normal(size=100),
            uri_count.name: np.random.normal(size=100),
        }
    )

    metrics = [search_clients_daily, uri_count]
    effect_size = np.arange(0.01, 0.11, 0.01)
    res = sample_size_curves(
        df,
        metrics,
        solver=z_or_t_ind_sample_size_calc,
        effect_size=effect_size,
        power=0.8,
        alpha=0.05,
        outlier_percentile=99.5,
    )
    experiment_effect_sizes = res._params["simulated_values"]
    stats_cols = {
        "mean",
        "std",
        "mean_trimmed",
        "std_trimmed",
        "trim_change_mean",
        "trim_change_std",
    }
    _ = res.get_styled_dataframe(
        input_data=df,
        append_stats=True,
        highlight_lessthan=[(10, "green"), (20, "blue")],
    )

    with pytest.raises(ValueError):
        _ = res.get_styled_dataframe(append_stats=True)

    # check that subset works
    subset_experiment_effect_sizes = experiment_effect_sizes[1:-1]
    subset_cols_with_stats = set(subset_experiment_effect_sizes) | stats_cols

    no_stats = res.get_styled_dataframe(simulated_values=subset_experiment_effect_sizes)
    assert set(no_stats.data.columns) == set(subset_experiment_effect_sizes)

    with_stats = res.get_styled_dataframe(
        input_data=df,
        append_stats=False,
        simulated_values=subset_experiment_effect_sizes,
    )
    assert set(with_stats.data.columns) == set(subset_experiment_effect_sizes)

    with_stats = res.get_styled_dataframe(
        input_data=df,
        append_stats=True,
        simulated_values=subset_experiment_effect_sizes,
    )
    assert set(with_stats.data.columns) == subset_cols_with_stats


def test_results_holder():
    df = pd.DataFrame(
        {
            search_clients_daily.name: np.random.normal(size=100),
            uri_count.name: np.random.normal(size=100),
        }
    )

    metrics = [search_clients_daily, uri_count]
    res = z_or_t_ind_sample_size_calc(df, metrics)
    metric_names = set([el.name for el in metrics])

    # set should only have 2 values: "search_clients_daily" "uri_count"
    assert len(res) == len(metric_names)
    assert set(res.keys()) == metric_names
    assert len(res.values()) == len(metric_names)
    iter_keys = []
    for key, _ in res.items():
        iter_keys.append(key)
    assert len(iter_keys) == len(metric_names)
    assert set(iter_keys) == metric_names

    # make sure the  get_dataframe isn't broken
    _ = res.dataframe
    res.plot_results()<|MERGE_RESOLUTION|>--- conflicted
+++ resolved
@@ -8,11 +8,7 @@
 import pytest
 from mozanalysis.frequentist_stats.sample_size import (
     empirical_effect_size_sample_size_calc,
-<<<<<<< HEAD
     sample_size_curves,
-=======
-    z_or_t_ind_sample_size_calc,
->>>>>>> c70d77bc
 )
 from mozanalysis.metrics.desktop import search_clients_daily, uri_count
 
