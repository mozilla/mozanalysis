# This Source Code Form is subject to the terms of the Mozilla Public
# License, v. 2.0. If a copy of the MPL was not distributed with this
# file, You can obtain one at http://mozilla.org/MPL/2.0/.
from __future__ import annotations

import logging
from enum import Enum
from typing import TYPE_CHECKING, cast

import attr
from metric_config_parser import AnalysisUnit
from typing_extensions import assert_never

from mozanalysis import APPS
from mozanalysis.bq import BigQueryContext, sanitize_table_name_for_bq
from mozanalysis.config import ConfigLoader
from mozanalysis.metrics import AnalysisBasis, DataSource, Metric
from mozanalysis.types import IncompatibleAnalysisUnit
from mozanalysis.utils import add_days, date_sub, hash_ish

if TYPE_CHECKING:
    from pandas import DataFrame

    from mozanalysis.exposure import ExposureSignal
    from mozanalysis.segments import Segment, SegmentDataSource

logger = logging.getLogger(__name__)


class EnrollmentsQueryType(str, Enum):
    CIRRUS = "cirrus"
    FENIX_FALLBACK = "fenix-fallback"
    NORMANDY = "normandy"
    GLEAN_EVENT = "glean-event"


def partition_segments_by_data_source(
    segment_list: list[Segment],
) -> dict[SegmentDataSource, list[Segment]]:
    """Return a dict mapping segment data sources to segment lists."""
    data_sources = {s.data_source for s in segment_list}

    return {ds: [s for s in segment_list if s.data_source == ds] for ds in data_sources}


def partition_metrics_by_data_source(
    metric_list: list[Metric],
) -> dict[DataSource, list[Metric]]:
    """Return a dict mapping data sources to metric/segment lists."""
    data_sources = {m.data_source for m in metric_list}

    return {ds: [m for m in metric_list if m.data_source == ds] for ds in data_sources}


@attr.s(frozen=True, slots=True)
class Experiment:
    """Query experiment data; store experiment metadata.

    The methods here query data in a way compatible with the following
    principles, which are important for experiment analysis:

    * The population of clients in each branch must have the same
      properties, aside from the intervention itself and its
      consequences; i.e. there must be no underlying bias in the
      branch populations.
    * We must measure the same thing for each client, to minimize the
      variance associated with our measurement.

    So that our analyses follow these abstract principles, we follow
    these rules:

    * Start with a list of all clients who enrolled.
    * We can filter this list of clients only based on information known
      to us at or before the time that they enrolled, because later
      information might be causally connected to the intervention.
    * For any given metric, every client gets a non-null value; we don't
      implicitly ignore anyone, even if they churned and stopped
      sending data.
    * Typically if an enrolled client no longer qualifies for enrollment,
      we'll still want to include their data in the analysis, unless
      we're explicitly using stats methods that handle censored data.
    * We define a "analysis window" with respect to clients'
      enrollment dates. Each metric only uses data collected inside
      this analysis window. We can only analyze data for a client
      if we have data covering their entire analysis window.


    Example usage (in a colab notebook)::

        from google.colab import auth
        auth.authenticate_user()
        print('Authenticated')

        from mozanalysis.experiment import Experiment
        from mozanalysis.bq import BigQueryContext
        from mozanalysis.config import ConfigLoader

        active_hours = ConfigLoader.get_metric("active_hours", "firefox_desktop")
        uri_count = ConfigLoader.get_metric("uri_count", "firefox_desktop")

        bq_context = BigQueryContext(
            dataset_id='your-dataset-id',  # e.g. mine's flawrence
            project_id='moz-fx-data-bq-data-science'  # this is the default anyway
        )

        experiment = Experiment(
            experiment_slug='pref-fingerprinting-protections-retention-study-release-70',
            start_date='2019-10-29',
            num_dates_enrollment=8
        )

        # Run the query and get the results as a DataFrame
        res = experiment.get_single_window_data(
            bq_context,
            [
                active_hours,
                uri_count
            ],
            last_date_full_data='2019-12-01',
            analysis_start_days=0,
            analysis_length_days=7
        )

    Args:
        experiment_slug (str): Name of the study, used to identify
            the enrollment events specific to this study.
        start_date (str): e.g. '2019-01-01'. First date on which enrollment
            events were received.
        num_dates_enrollment (int, optional): Only include this many dates
            of enrollments. If ``None`` then use the maximum number of dates
            as determined by the metric's analysis window and
            ``last_date_full_data``. Typically ``7n+1``, e.g. ``8``. The
            factor '7' removes weekly seasonality, and the ``+1`` accounts
            for the fact that enrollment typically starts a few hours
            before UTC midnight.
        app_id (str, optional): For a Glean app, the name of the BigQuery
            dataset derived from its app ID, like `org_mozilla_firefox`.
        app_name (str, optional): The Glean app name, like `fenix`.
        analysis_unit (AnalysisUnit, optional):  the "unit" of analysis,
            which defines an experimental unit. For example: `CLIENT`
            for mobile experiments or `GROUP` for desktop experiments.  Is used
            as the join key when building queries and sub-unit level data is
            aggregated up to that level. Defaults to `AnalysisUnit.CLIENT`
            unless specified

    Attributes:
        experiment_slug (str): Name of the study, used to identify
            the enrollment events specific to this study.
        start_date (str): e.g. '2019-01-01'. First date on which enrollment
            events were received.
        num_dates_enrollment (int, optional): Only include this many days
            of enrollments. If ``None`` then use the maximum number of days
            as determined by the metric's analysis window and
            ``last_date_full_data``. Typically ``7n+1``, e.g. ``8``. The
            factor '7' removes weekly seasonality, and the ``+1`` accounts
            for the fact that enrollment typically starts a few hours
            before UTC midnight.
    """

    experiment_slug = attr.ib(type=str, validator=attr.validators.instance_of(str))
    start_date = attr.ib()
    num_dates_enrollment = attr.ib(default=None)
    app_id = attr.ib(default=None)
    app_name = attr.ib(default=None)
    analysis_unit = attr.ib(
        type=AnalysisUnit,
        default=AnalysisUnit.CLIENT,
        validator=attr.validators.instance_of(AnalysisUnit),
    )

    def get_app_name(self):
        """
        Determine the correct app name.

        If no explicit app name has been passed into Experiment, lookup app name from
        a pre-defined list. (this is deprecated)
        """
        if self.app_name is None:
            logger.warning(
                "Experiment without `app_name` is deprecated. "
                + "Please specify an app_name explicitly"
            )
            app_name = next(key for key, value in APPS.items() if self.app_id in value)
            if app_name is None:
                raise Exception(f"No app name for app_id {self.app_id}")
        return self.app_name

    def get_single_window_data(
        self,
        bq_context: BigQueryContext,
        metric_list: list,
        last_date_full_data: str,
        analysis_start_days: int,
        analysis_length_days: int,
        enrollments_query_type: EnrollmentsQueryType = EnrollmentsQueryType.NORMANDY,
        custom_enrollments_query: str | None = None,
        custom_exposure_query: str | None = None,
        exposure_signal: ExposureSignal | None = None,
        segment_list=None,
    ) -> DataFrame:
        """Return a DataFrame containing per-client metric values.

        Also store them in a permanent table in BigQuery. The name of
        this table will be printed. Subsequent calls to this function
        will simply read the results from this table.

        Args:
            bq_context (BigQueryContext): BigQuery configuration and client.
            metric_list (list of mozanalysis.metric.Metric or str): The metrics
                to analyze.
            last_date_full_data (str): The most recent date for which we
                have complete data, e.g. '2019-03-22'. If you want to ignore
                all data collected after a certain date (e.g. when the
                experiment recipe was deactivated), then do that here.
            analysis_start_days (int): the start of the analysis window,
                measured in 'days since the client enrolled'. We ignore data
                collected outside this analysis window.
            analysis_length_days (int): the length of the analysis window,
                measured in days.
            enrollments_query_type (EnrollmentsQueryType):
                ('normandy', 'glean-event', 'cirrus', or 'fenix-fallback')
                Specifies the query type to use to get the experiment's
                enrollments, unless overridden by
                ``custom_enrollments_query``.
            custom_enrollments_query (str): A full SQL query that
                will generate the `enrollments` common table expression
                used in the main query. The query must produce the columns
                `analysis_id`, `branch`, `enrollment_date`, and `num_enrolled_events`.
                `analysis_id` should be an alias for the `client_id` or
                `profile_group_id` (e.g., `SELECT client_id AS analysis_id`).

                WARNING: this query's results must be uniquely keyed by
                (analysis_id, branch), or else your results will be subtly
                wrong.
            custom_exposure_query (str): A full SQL query that
                will generate the `exposures` common table expression
                used in the main query. The query must produce the columns
                `analysis_id`, `branch`, `enrollment_date`, and `num_exposure_events`.
                `analysis_id` should be an alias for the `client_id` or
                `profile_group_id` (e.g., `SELECT client_id AS analysis_id`).

                If not provided, the exposure will be determined based on
                `exposure_signal`, if provided, or Normandy and Nimbus exposure events.
                `custom_exposure_query` takes precedence over `exposure_signal`.

            exposure_signal (ExposureSignal): Optional signal definition of when a
                client has been exposed to the experiment. If not provided,
                the exposure will be determined based on Normandy exposure events
                for desktop and Nimbus exposure events for Fenix and iOS.
            segment_list (list of mozanalysis.segment.Segment or str): The user
                segments to study.

        Returns:
            A pandas DataFrame of experiment data. One row per ``client_id``.
            Some metadata columns, then one column per metric in
            ``metric_list``, and one column per sanity-check metric.
            Columns (not necessarily in order):

                * client_id (str): Not necessary for "happy path" analyses.
                * branch (str): The client's branch
                * other columns of ``enrollments``.
                * [metric 1]: The client's value for the first metric in
                  ``metric_list``.
                * ...
                * [metric n]: The client's value for the nth (final)
                  metric in ``metric_list``.
                * [sanity check 1]: The client's value for the first
                  sanity check metric for the first data source that
                  supports sanity checks.
                * ...
                * [sanity check n]: The client's value for the last
                  sanity check metric for the last data source that
                  supports sanity checks.

            This format - the schema plus there being one row per
            enrolled client, regardless of whether the client has data
            in ``data_source`` - was agreed upon by the DS team, and is the
            standard format for queried experimental data.
        """
        time_limits = TimeLimits.for_single_analysis_window(
            self.start_date,
            last_date_full_data,
            analysis_start_days,
            analysis_length_days,
            self.num_dates_enrollment,
        )

        enrollments_sql = self.build_enrollments_query(
            time_limits=time_limits,
            enrollments_query_type=enrollments_query_type,
            custom_enrollments_query=custom_enrollments_query,
            custom_exposure_query=custom_exposure_query,
            exposure_signal=exposure_signal,
            segment_list=segment_list,
        )

        enrollments_table_name = sanitize_table_name_for_bq(
            "_".join(
                [
                    last_date_full_data,
                    "enrollments",
                    self.experiment_slug,
                    hash_ish(enrollments_sql),
                ]
            )
        )

        bq_context.run_query(enrollments_sql, enrollments_table_name)

        metrics_sql = self.build_metrics_query(
            metric_list=metric_list,
            time_limits=time_limits,
            enrollments_table=bq_context.fully_qualify_table_name(
                enrollments_table_name
            ),
        )

        full_res_table_name = sanitize_table_name_for_bq(
            "_".join([last_date_full_data, self.experiment_slug, hash_ish(metrics_sql)])
        )

        return bq_context.run_query(metrics_sql, full_res_table_name).to_dataframe()

    def get_time_series_data(
        self,
        bq_context: BigQueryContext,
        metric_list: list,
        last_date_full_data: str,
        time_series_period: str = "weekly",
        enrollments_query_type: EnrollmentsQueryType = EnrollmentsQueryType.NORMANDY,
        custom_enrollments_query: str | None = None,
        custom_exposure_query: str | None = None,
        exposure_signal: ExposureSignal | None = None,
        segment_list=None,
    ) -> TimeSeriesResult:
        """Return a TimeSeriesResult with per-client metric values.

        Roughly equivalent to looping over :meth:`.get_single_window_data`
        with different analysis windows, and reorganising the results.

        Args:
            bq_context (BigQueryContext): BigQuery configuration and client.
            metric_list (list of mozanalysis.metric.Metric):
                The metrics to analyze.
            last_date_full_data (str): The most recent date for which we
                have complete data, e.g. '2019-03-22'. If you want to ignore
                all data collected after a certain date (e.g. when the
                experiment recipe was deactivated), then do that here.
            time_series_period ('daily' or 'weekly'): How long each
                analysis window should be.
            enrollments_query_type (EnrollmentsQueryType):
                ('normandy', 'glean-event', 'cirrus', or 'fenix-fallback')
                Specifies the query type to use to get the experiment's
                enrollments, unless overridden by
                ``custom_enrollments_query``.
            custom_enrollments_query (str): A full SQL query that
                will generate the `enrollments` common table expression
                used in the main query. The query must produce the columns
                `analysis_id`, `branch`, `enrollment_date`, and `num_enrolled_events`.
                `analysis_id` should be an alias for the `client_id` or
                `profile_group_id` (e.g., `SELECT client_id AS analysis_id`).

                WARNING: this query's results must be uniquely keyed by
                (analysis_id, branch), or else your results will be subtly
                wrong.
            custom_exposure_query (str): A full SQL query that
                will generate the `exposures` common table expression
                used in the main query. The query must produce the columns
                `analysis_id`, `branch`, `enrollment_date`, and `num_exposure_events`.
                `analysis_id` should be an alias for the `client_id` or
                `profile_group_id` (e.g., `SELECT client_id AS analysis_id`).

                If not provided, the exposure will be determined based on
                `exposure_signal`, if provided, or Normandy and Nimbus exposure events.
                `custom_exposure_query` takes precedence over `exposure_signal`.

            exposure_signal (ExposureSignal): Optional signal definition of when a
                client has been exposed to the experiment. If not provided,
                the exposure will be determined based on Normandy exposure events
                for desktop and Nimbus exposure events for Fenix and iOS.
            segment_list (list of mozanalysis.segment.Segment): The user
                segments to study.

        Returns:
            A :class:`mozanalysis.experiment.TimeSeriesResult` object,
            which may be used to obtain a
            pandas DataFrame of per-client metric data, for each
            analysis window. Each DataFrame is a pandas DataFrame in
            "the standard format": one row per client, some metadata
            columns, plus one column per metric and sanity-check metric.
            Its columns (not necessarily in order):

                * branch (str): The client's branch
                * other columns of ``enrollments``.
                * [metric 1]: The client's value for the first metric in
                  ``metric_list``.
                * ...
                * [metric n]: The client's value for the nth (final)
                  metric in ``metric_list``.
                * [sanity check 1]: The client's value for the first
                  sanity check metric for the first data source that
                  supports sanity checks.
                * ...
                * [sanity check n]: The client's value for the last
                  sanity check metric for the last data source that
                  supports sanity checks.
        """

        time_limits = TimeLimits.for_ts(
            self.start_date,
            last_date_full_data,
            time_series_period,
            self.num_dates_enrollment,
        )

        enrollments_sql = self.build_enrollments_query(
            time_limits=time_limits,
            enrollments_query_type=enrollments_query_type,
            custom_enrollments_query=custom_enrollments_query,
            custom_exposure_query=custom_exposure_query,
            exposure_signal=exposure_signal,
            segment_list=segment_list,
        )

        enrollments_table_name = sanitize_table_name_for_bq(
            "_".join(
                [
                    last_date_full_data,
                    "enrollments",
                    self.experiment_slug,
                    hash_ish(enrollments_sql),
                ]
            )
        )

        bq_context.run_query(enrollments_sql, enrollments_table_name)

        metrics_sql = self.build_metrics_query(
            metric_list=metric_list,
            time_limits=time_limits,
            enrollments_table=bq_context.fully_qualify_table_name(
                enrollments_table_name
            ),
        )

        full_res_table_name = sanitize_table_name_for_bq(
            "_".join([last_date_full_data, self.experiment_slug, hash_ish(metrics_sql)])
        )

        bq_context.run_query(metrics_sql, full_res_table_name)

        return TimeSeriesResult(
            fully_qualified_table_name=bq_context.fully_qualify_table_name(
                full_res_table_name
            ),
            analysis_windows=time_limits.analysis_windows,
        )

    def build_enrollments_query(
        self,
        time_limits: TimeLimits,
        enrollments_query_type: EnrollmentsQueryType = EnrollmentsQueryType.NORMANDY,
        custom_enrollments_query: str | None = None,
        custom_exposure_query: str | None = None,
        exposure_signal: ExposureSignal | None = None,
        segment_list=None,
        sample_size: int = 100,
        suppress_custom_query_validation: bool = False,
        use_glean_ids: bool = False,
    ) -> str:
        """Return a SQL query for querying enrollment and exposure data.

        Args:
            time_limits (TimeLimits): An object describing the
                interval(s) to query
            enrollments_query_type (EnrollmentsQueryType):
                ('normandy', 'glean-event', 'cirrus', or 'fenix-fallback')
                Specifies the query type to use to get the experiment's
                enrollments, unless overridden by
                ``custom_enrollments_query``.
            custom_enrollments_query (str): A full SQL query that
                will generate the `enrollments` common table expression
                used in the main query. The query must produce the columns
                `analysis_id`, `branch`, `enrollment_date`, and `num_enrolled_events`.
                `analysis_id` should be an alias for the `client_id` or
                `profile_group_id` (e.g., `SELECT client_id AS analysis_id`).

                WARNING: this query's results must be uniquely keyed by
                (analysis_id, branch), or else your results will be subtly
                wrong.
            custom_exposure_query (str): A full SQL query that
                will generate the `exposures` common table expression
                used in the main query. The query must produce the columns
                `analysis_id`, `branch`, `enrollment_date`, and `num_exposure_events`.
                `analysis_id` should be an alias for the `client_id` or
                `profile_group_id` (e.g., `SELECT client_id AS analysis_id`).

            exposure_signal (ExposureSignal): Optional signal definition of when a
                client has been exposed to the experiment

            segment_list (list of mozanalysis.segment.Segment or str): The user
                segments to study.

            sample_size (int): Optional integer percentage of clients, used for
                downsampling enrollments. Default 100.

            use_glean_ids (bool): Enforce Glean IDs instead of legacy IDs. For
                desktop, does nothing for other apps. Default False.

        Returns:
            A string containing a BigQuery SQL expression.
        """
        sample_size = sample_size or 100

        # Validate custom_enrollments_query and custom_exposures_query
        if custom_enrollments_query and (
            (
                self.analysis_unit == AnalysisUnit.CLIENT
                and AnalysisUnit.PROFILE_GROUP.value in custom_enrollments_query
            )
            or (
                self.analysis_unit == AnalysisUnit.PROFILE_GROUP
                and AnalysisUnit.CLIENT.value in custom_enrollments_query
            )
        ):
            wrong_value = (
                AnalysisUnit.CLIENT.value
                if self.analysis_unit == AnalysisUnit.PROFILE_GROUP
                else AnalysisUnit.PROFILE_GROUP.value
            )

            if not suppress_custom_query_validation:
                raise ValueError(
                    f"custom_enrollments_query contains {wrong_value}, but experiment "
                    + f"uses {self.analysis_unit.value}. This could indicate a problem "
                    + "with the custom enrollments query."
                )
            else:
                logger.warning(
                    f"custom_enrollments_query contains {wrong_value}, but experiment "
                    + f"uses {self.analysis_unit.value}. This could indicate a problem "
                    + "with the custom enrollments query."
                )

        if custom_exposure_query and (
            (
                self.analysis_unit == AnalysisUnit.CLIENT
                and AnalysisUnit.PROFILE_GROUP.value in custom_exposure_query
            )
            or (
                self.analysis_unit == AnalysisUnit.PROFILE_GROUP
                and AnalysisUnit.CLIENT.value in custom_exposure_query
            )
        ):
            wrong_value = (
                AnalysisUnit.CLIENT.value
                if self.analysis_unit == AnalysisUnit.PROFILE_GROUP
                else AnalysisUnit.PROFILE_GROUP.value
            )
            if not suppress_custom_query_validation:
                raise ValueError(
                    f"custom_exposure_query contains {wrong_value}, but experiment "
                    + f"uses {self.analysis_unit.value}. This could indicate a problem "
                    + "with the custom exposure query."
                )
            else:
                logger.warning(
                    f"custom_exposure_query contains {wrong_value}, but experiment "
                    + f"uses {self.analysis_unit.value}. This could indicate a problem "
                    + "with the custom exposure query."
                )

        enrollments_query = custom_enrollments_query or self._build_enrollments_query(
            time_limits,
            enrollments_query_type,
            sample_size,
            use_glean_ids,
        )

        if exposure_signal:
            exposure_query = custom_exposure_query or exposure_signal.build_query(
                time_limits,
                self.analysis_unit,
                use_glean_ids,
            )
        else:
            exposure_query = custom_exposure_query or self._build_exposure_query(
                time_limits,
                enrollments_query_type,
                use_glean_ids,
            )

        segments_query = self._build_segments_query(
            segment_list,
            time_limits,
            use_glean_ids,
        )

        return f"""
            WITH raw_enrollments AS ({enrollments_query}),
            segmented_enrollments AS ({segments_query}),
            exposures AS ({exposure_query})

            SELECT
                se.*,
                e.* EXCEPT (analysis_id, branch)
            FROM segmented_enrollments se
            LEFT JOIN exposures e
            USING (analysis_id, branch)
        """

    def build_metrics_query(
        self,
        metric_list: list,
        time_limits: TimeLimits,
        enrollments_table: str,
        analysis_basis=AnalysisBasis.ENROLLMENTS,
        exposure_signal: ExposureSignal | None = None,
        discrete_metrics: bool = False,
        use_glean_ids: bool = False,
    ) -> str:
        """Return a SQL query for querying metric data.

        For interactive use, prefer :meth:`.get_time_series_data` or
        :meth:`.get_single_window_data`, according to your use case,
        which will run the query for you and return a materialized
        dataframe.

        The optional ``exposure_signal`` parameter allows to check if
        clients have received the exposure signal during enrollment or
        after. When using the exposures analysis basis, metrics will
        be computed for these clients.

        Args:
            metric_list (list of mozanalysis.metric.Metric or str):
                The metrics to analyze.
            time_limits (TimeLimits): An object describing the
                interval(s) to query
            enrollments_table (str): The name of the enrollments table
            basis (AnalysisBasis): Use exposures as basis for calculating
                metrics if True, otherwise use enrollments.
            exposure_signal (Optional[ExposureSignal]): Optional exposure
                signal parameter that will be used for computing metrics
                for certain analysis bases (such as exposures).
            discrete_metrics (bool): Whether to compute metrics independently.
                Defaults to False.
            use_glean_ids (bool): Enforce Glean IDs instead of legacy IDs. For
                desktop, does nothing for other apps. Default False.

        Returns:
            A string containing a BigQuery SQL expression.

        Building this query is the main goal of this module.
        """
        analysis_windows_query = self._build_analysis_windows_query(
            time_limits.analysis_windows
        )

        metrics_columns, metrics_joins = self._build_metrics_query_bits(
<<<<<<< HEAD
            metric_list, time_limits, analysis_basis, exposure_signal, discrete_metrics
=======
            metric_list, time_limits, analysis_basis, exposure_signal, use_glean_ids
>>>>>>> d8cf8ad3
        )

        if exposure_signal and analysis_basis != AnalysisBasis.ENROLLMENTS:
            exposure_query = f"""
            SELECT * FROM (
                {
                exposure_signal.build_query(
                    time_limits, self.analysis_unit, use_glean_ids
                )
            }
            )
            WHERE num_exposure_events > 0
            """
        else:
            exposure_query = """
                SELECT
                    *
                FROM raw_enrollments e
            """

        metrics_columns_str = ",\n        ".join(metrics_columns)
        metrics_joins_str = "\n".join(metrics_joins)

        query_base = f"""WITH analysis_windows AS (
            {analysis_windows_query}
        ),
        raw_enrollments AS (
            -- needed by "exposures" sub query
            SELECT
                e.*,
                aw.*
            FROM `{enrollments_table}` e
            CROSS JOIN analysis_windows aw
        ),
        exposures AS ({exposure_query}),
        enrollments AS (
            SELECT
                e.* EXCEPT (exposure_date, num_exposure_events),
                x.exposure_date,
                x.num_exposure_events
            FROM exposures x
                RIGHT JOIN raw_enrollments e
                USING (analysis_id, branch)
        ),
        metrics AS (
            SELECT
                enrollments.*,
                {metrics_columns_str}
            FROM enrollments
            {metrics_joins_str}
        )"""

        return f"""
        {query_base}
        SELECT * FROM metrics
        """

    @staticmethod
    def _build_analysis_windows_query(analysis_windows) -> str:
        """Return SQL to construct a table of analysis windows.

        To query a time series, we construct a table of analysis windows
        and cross join it with the enrollments table to get one row per
        pair of client and analysis window.

        This method writes the SQL to define the analysis window table.
        """
        return "\n        UNION ALL\n        ".join(
            f"(SELECT {aw.start} AS analysis_window_start, {aw.end} AS analysis_window_end)"  # noqa:E501
            for aw in analysis_windows
        )

    def _build_enrollments_query(
        self,
        time_limits: TimeLimits,
        enrollments_query_type: EnrollmentsQueryType,
        sample_size: int = 100,
        use_glean_ids: bool = False,
    ) -> str:
        """Return SQL to query a list of enrollments and their branches"""
        if enrollments_query_type == EnrollmentsQueryType.NORMANDY:
            if use_glean_ids:
                return self._build_enrollments_query_glean_events_stream(
                    time_limits, self.app_id, sample_size
                )
            else:
                return self._build_enrollments_query_normandy(
                    time_limits,
                    sample_size,
                )
        elif enrollments_query_type == EnrollmentsQueryType.GLEAN_EVENT:
            if not self.app_id:
                raise ValueError(
                    "App ID must be defined for building Glean enrollments query"
                )
            if not self.analysis_unit == AnalysisUnit.CLIENT:
                raise IncompatibleAnalysisUnit(
                    "Glean enrollments currently only support client_id analysis units"
                )
            return self._build_enrollments_query_glean_events_stream(
                time_limits, self.app_id, sample_size
            )
        elif enrollments_query_type == EnrollmentsQueryType.FENIX_FALLBACK:
            if not self.analysis_unit == AnalysisUnit.CLIENT:
                raise IncompatibleAnalysisUnit(
                    "Fenix fallback enrollments currently only support client_id analysis units"  # noqa: E501
                )
            return self._build_enrollments_query_fenix_baseline(
                time_limits, sample_size
            )
        elif enrollments_query_type == EnrollmentsQueryType.CIRRUS:
            if not self.app_id:
                raise ValueError(
                    "App ID must be defined for building Cirrus enrollments query"
                )
            if not self.analysis_unit == AnalysisUnit.CLIENT:
                raise IncompatibleAnalysisUnit(
                    "Cirrus enrollments currently only support client_id analysis units"
                )
            return self._build_enrollments_query_cirrus(time_limits, self.app_id)
        else:
            assert_never(enrollments_query_type)

    def _build_exposure_query(
        self,
        time_limits: TimeLimits,
        exposure_query_type: EnrollmentsQueryType,
        use_glean_ids: bool = False,
    ) -> str:
        """Return SQL to query a list of exposures and their branches"""
        if exposure_query_type == EnrollmentsQueryType.NORMANDY:
            if use_glean_ids:
                return self._build_exposure_query_glean_events_stream(
                    time_limits,
                )
            else:
                return self._build_exposure_query_normandy(time_limits)
        elif exposure_query_type == EnrollmentsQueryType.GLEAN_EVENT:
            if not self.app_id:
                raise ValueError(
                    "App ID must be defined for building Glean exposures query"
                )
            if not self.analysis_unit == AnalysisUnit.CLIENT:
                raise IncompatibleAnalysisUnit(
                    "Glean exposures currently only support client_id analysis units"
                )
            return self._build_exposure_query_glean_event(time_limits, self.app_id)
        elif exposure_query_type == EnrollmentsQueryType.FENIX_FALLBACK:
            if not self.analysis_unit == AnalysisUnit.CLIENT:
                raise IncompatibleAnalysisUnit(
                    "Fenix fallback exposures currently only support client_id analysis units"  # noqa: E501
                )
            return self._build_exposure_query_glean_event(
                time_limits, "org_mozilla_firefox"
            )
        elif exposure_query_type == EnrollmentsQueryType.CIRRUS:
            if not self.app_id:
                raise ValueError(
                    "App ID must be defined for building Cirrus exposures query"
                )
            if not self.analysis_unit == AnalysisUnit.CLIENT:
                raise IncompatibleAnalysisUnit(
                    "Cirrus exposures currently only support client_id analysis units"
                )
            return self._build_exposure_query_glean_event(
                time_limits,
                self.app_id,
                client_id_field='mozfun.map.get_key(event.extra, "nimbus_user_id")',
                event_category="cirrus_events",
            )
        else:
            assert_never(exposure_query_type)

    def _build_enrollments_query_normandy(
        self,
        time_limits: TimeLimits,
        sample_size: int = 100,
    ) -> str:
        """Return SQL to query enrollments for a normandy experiment"""
        return f"""
        SELECT
            e.{self.analysis_unit.value} AS analysis_id,
            `mozfun.map.get_key`(e.event_map_values, 'branch')
                AS branch,
            MIN(e.submission_date) AS enrollment_date,
            COUNT(e.submission_date) AS num_enrollment_events
        FROM
            `moz-fx-data-shared-prod.telemetry.events` e
        WHERE
            e.event_category = 'normandy'
            AND e.event_method = 'enroll'
            AND e.submission_date
                BETWEEN '{time_limits.first_enrollment_date}' AND '{time_limits.last_enrollment_date}'
            AND e.event_string_value = '{self.experiment_slug}'
            AND e.sample_id < {sample_size}
        GROUP BY e.{self.analysis_unit.value}, branch
            """  # noqa:E501

    def _build_enrollments_query_fenix_baseline(
        self, time_limits: TimeLimits, sample_size: int = 100
    ) -> str:
        """Return SQL to query enrollments for a Fenix no-event experiment
        If enrollment events are available for this experiment, then you
        can take a better approach than this method. But in the absence
        of enrollment events (e.g. in a Mako-based experiment, which
        does not send enrollment events), you need to fall back to using
        ``ping_info.experiments`` to get a list of who is in what branch
        and when they enrolled.
        """
        # Try to ignore users who enrolled early - but only consider a
        # 7 day window

        return """
        SELECT
            b.client_info.client_id AS analysis_id,
            mozfun.map.get_key(
                b.ping_info.experiments,
                '{experiment_slug}'
            ).branch,
            DATE(MIN(b.submission_timestamp)) AS enrollment_date,
            COUNT(b.submission_date) AS num_enrollment_events
        FROM `moz-fx-data-shared-prod.{dataset}.baseline` b
        WHERE
            b.client_info.client_id IS NOT NULL AND
            DATE(b.submission_timestamp)
                BETWEEN DATE_SUB('{first_enrollment_date}', INTERVAL 7 DAY)
                AND '{last_enrollment_date}'
            AND mozfun.map.get_key(
                b.ping_info.experiments,
                '{experiment_slug}'
            ).branch IS NOT NULL
            AND b.sample_id < {sample_size}
        GROUP BY b.client_info.client_id, branch
        HAVING enrollment_date >= '{first_enrollment_date}'
            """.format(
            experiment_slug=self.experiment_slug,
            first_enrollment_date=time_limits.first_enrollment_date,
            last_enrollment_date=time_limits.last_enrollment_date,
            dataset=self.app_id or "org_mozilla_firefox",
            sample_size=sample_size,
        )

    def _build_enrollments_query_glean_event(
        self, time_limits: TimeLimits, dataset: str, sample_size: int = 100
    ) -> str:
        """Deprecated; see _build_enrollments_query_glean_events_stream below

        Return SQL to query enrollments for a Glean experiment from the
        events table for the application or dataset.
        """

        return f"""
            SELECT events.client_info.client_id AS analysis_id,
                mozfun.map.get_key(
                    e.extra,
                    'branch'
                ) AS branch,
                DATE(MIN(events.submission_timestamp)) AS enrollment_date,
                COUNT(events.submission_timestamp) AS num_enrollment_events
            FROM `moz-fx-data-shared-prod.{self.app_id or dataset}.events` events,
            UNNEST(events.events) AS e
            WHERE
                events.client_info.client_id IS NOT NULL AND
                DATE(events.submission_timestamp)
                BETWEEN '{time_limits.first_enrollment_date}' AND '{time_limits.last_enrollment_date}'
                AND e.category = "nimbus_events"
                AND mozfun.map.get_key(e.extra, "experiment") = '{self.experiment_slug}'
                AND e.name = 'enrollment'
                AND sample_id < {sample_size}
            GROUP BY events.client_info.client_id, branch
            """  # noqa:E501

    def _build_enrollments_query_glean_events_stream(
        self,
        time_limits: TimeLimits,
        dataset: str,
        sample_size: int = 100,
        analysis_id: str = "client_id",
    ) -> str:
        """Return SQL to query enrollments for a Glean experiment from the
        events_stream table for the application or dataset.
        """

        return f"""
            SELECT
                {analysis_id} AS analysis_id,
                JSON_VALUE(event_extra, '$.branch') AS branch,
                DATE(MIN(submission_timestamp)) AS enrollment_date,
                COUNT(submission_timestamp) AS num_enrollment_events
            FROM `moz-fx-data-shared-prod.{self.app_id or dataset}.events_stream`
            WHERE
                client_id IS NOT NULL
                AND DATE(submission_timestamp)
                    BETWEEN '{time_limits.first_enrollment_date}' AND '{time_limits.last_enrollment_date}'
                AND event_category = "nimbus_events"
                AND JSON_VALUE(event_extra, "$.experiment") = "{self.experiment_slug}"
                AND event_name = "enrollment"
                AND sample_id < {sample_size}
            GROUP BY client_id, branch
            """  # noqa:E501

    def _build_enrollments_query_glean_events_stream_enrollment_status(
        self, time_limits: TimeLimits, dataset: str, sample_size: int = 100
    ) -> str:
        """Return SQL to query enrollments for a Glean experiment from the
        events_stream table for the application or dataset. Determines
        enrollments from the enrollment_status event.
        """

        return f"""
            SELECT
                client_id AS analysis_id,
                JSON_VALUE(event_extra, '$.branch') AS branch,
                DATE(MIN(submission_timestamp)) AS enrollment_date,
                COUNT(submission_timestamp) AS num_enrollment_events
            FROM `moz-fx-data-shared-prod.{self.app_id or dataset}.events_stream`
            WHERE
                client_id IS NOT NULL
                AND DATE(submission_timestamp)
                    BETWEEN '{time_limits.first_enrollment_date}' AND '{time_limits.last_enrollment_date}'
                AND event_category = "nimbus_events"
                AND JSON_VALUE(event_extra, "$.slug") = "{self.experiment_slug}"
                AND event_name = "enrollment_status"
                AND JSON_VALUE(event_extra, "$.status") = "Enrolled"
                AND JSON_VALUE(event_extra, "$.reason") = "Qualified"
                AND sample_id < {sample_size}
            GROUP BY client_id, branch
            """  # noqa:E501

    def _build_enrollments_query_cirrus(
        self, time_limits: TimeLimits, dataset: str
    ) -> str:
        """Return SQL to query enrollments for a Cirrus experiment (uses Glean)

        If enrollment events are available for this experiment, then you
        can take a better approach than this method. But in the absence
        of enrollment events (e.g. in a Mako-based experiment, which
        does not send enrollment events), you need to fall back to using
        ``ping_info.experiments`` to get a list of who is in what branch
        and when they enrolled.
        """

        return f"""
            SELECT
                mozfun.map.get_key(e.extra, "nimbus_user_id") AS analysis_id,
                mozfun.map.get_key(
                    e.extra,
                    'branch'
                ) AS branch,
                DATE(MIN(events.submission_timestamp)) AS enrollment_date,
                COUNT(events.submission_timestamp) AS num_enrollment_events
            FROM `moz-fx-data-shared-prod.{self.app_id or dataset}.enrollment` events,
            UNNEST(events.events) AS e
            WHERE
                mozfun.map.get_key(e.extra, "nimbus_user_id") IS NOT NULL AND
                DATE(events.submission_timestamp)
                BETWEEN '{time_limits.first_enrollment_date}' AND '{time_limits.last_enrollment_date}'
                AND e.category = "cirrus_events"
                AND mozfun.map.get_key(e.extra, "experiment") = '{self.experiment_slug}'
                AND e.name = 'enrollment'
                AND client_info.app_channel = 'production'
            GROUP BY mozfun.map.get_key(e.extra, "nimbus_user_id"), branch
            """  # noqa:E501

    def _build_exposure_query_normandy(self, time_limits: TimeLimits) -> str:
        """Return SQL to query exposures for a normandy experiment"""
        return f"""
        SELECT
            e.analysis_id,
            e.branch,
            min(e.submission_date) AS exposure_date,
            COUNT(e.submission_date) AS num_exposure_events
        FROM raw_enrollments re
        LEFT JOIN (
            SELECT
                {self.analysis_unit.value} AS analysis_id,
                `mozfun.map.get_key`(event_map_values, 'branchSlug') AS branch,
                submission_date
            FROM
                `moz-fx-data-shared-prod.telemetry.events`
            WHERE
                event_category = 'normandy'
                AND (event_method = 'exposure' OR event_method = 'expose')
                AND submission_date
                    BETWEEN '{time_limits.first_enrollment_date}' AND '{time_limits.last_enrollment_date}'
                AND event_string_value = '{self.experiment_slug}'
        ) e
        ON re.analysis_id = e.analysis_id AND
            re.branch = e.branch AND
            e.submission_date >= re.enrollment_date
        GROUP BY e.analysis_id, e.branch
            """  # noqa: E501

    def _build_exposure_query_glean_event(
        self,
        time_limits: TimeLimits,
        dataset: str,
        client_id_field: str = "client_info.client_id",
        event_category: str = "nimbus_events",
    ) -> str:
        """Return SQL to query exposures for a Glean no-event experiment"""
        return f"""
            SELECT
                exposures.analysis_id AS analysis_id,
                exposures.branch,
                DATE(MIN(exposures.submission_date)) AS exposure_date,
                COUNT(exposures.submission_date) AS num_exposure_events
            FROM raw_enrollments re
            LEFT JOIN (
                SELECT
                    {client_id_field} AS analysis_id,
                    mozfun.map.get_key(event.extra, 'branch') AS branch,
                    DATE(events.submission_timestamp) AS submission_date
                FROM
                    `moz-fx-data-shared-prod.{self.app_id or dataset}.events` events,
                    UNNEST(events.events) AS event
                WHERE
                    DATE(events.submission_timestamp)
                    BETWEEN '{time_limits.first_enrollment_date}' AND '{time_limits.last_enrollment_date}'
                    AND event.category = '{event_category}'
                    AND mozfun.map.get_key(
                        event.extra,
                        "experiment") = '{self.experiment_slug}'
                    AND (event.name = 'expose' OR event.name = 'exposure')
            ) exposures
            ON re.analysis_id = exposures.analysis_id AND
                re.branch = exposures.branch AND
                exposures.submission_date >= re.enrollment_date
            GROUP BY analysis_id, branch
            """  # noqa: E501

    def _build_exposure_query_glean_events_stream(
        self,
        time_limits: TimeLimits,
        dataset: str,
        client_id_field: str = "client_id",
        event_category: str = "nimbus_events",
    ) -> str:
        """Return SQL to query exposures for a Glean no-event experiment"""
        return f"""
            SELECT
                exposures.analysis_id AS analysis_id,
                exposures.branch,
                DATE(MIN(exposures.submission_date)) AS exposure_date,
                COUNT(exposures.submission_date) AS num_exposure_events
            FROM raw_enrollments re
            LEFT JOIN (
                SELECT
                    {client_id_field} AS analysis_id,
                    JSON_VALUE(event_extra, '$.branch') AS branch,
                    DATE(submission_timestamp) AS submission_date
                FROM
                    `moz-fx-data-shared-prod.{self.app_id or dataset}.events_stream`
                WHERE
                    DATE(submission_timestamp)
                    BETWEEN '{time_limits.first_enrollment_date}' AND '{time_limits.last_enrollment_date}'
                    AND event_category = '{event_category}'
                    AND JSON_VALUE(event_extra, "$.experiment") = '{self.experiment_slug}'
                    AND (event_name = 'expose' OR event_name = 'exposure')
            ) exposures
            ON re.analysis_id = exposures.analysis_id AND
                re.branch = exposures.branch AND
                exposures.submission_date >= re.enrollment_date
            GROUP BY analysis_id, branch
            """  # noqa: E501

    def _build_metrics_query_bits(
        self,
        metric_list: list[Metric | str],
        time_limits: TimeLimits,
        analysis_basis=AnalysisBasis.ENROLLMENTS,
        exposure_signal: ExposureSignal | None = None,
<<<<<<< HEAD
        discrete_metrics: bool | None = False,
=======
        use_glean_ids: bool | None = None,
>>>>>>> d8cf8ad3
    ) -> tuple[list[str], list[str]]:
        """Return lists of SQL fragments corresponding to metrics."""
        metrics: list[Metric] = []
        for metric in metric_list:
            if isinstance(metric, str):
                metrics.append(ConfigLoader.get_metric(metric, self.get_app_name()))
            else:
                metrics.append(metric)

        ds_metrics = partition_metrics_by_data_source(metrics)
        ds_metrics = cast("dict[DataSource, list[Metric]]", ds_metrics)
        if not discrete_metrics:
            ds_metrics = {
                ds: metrics + ds.get_sanity_metrics(self.experiment_slug)
                for ds, metrics in ds_metrics.items()
            }

        metrics_columns = []
        metrics_joins = []

        for i, ds in enumerate(ds_metrics.keys()):
            query_for_metrics = ds.build_query(
                ds_metrics[ds],
                time_limits,
                self.experiment_slug,
                self.app_id,
                analysis_basis,
                self.analysis_unit,
                exposure_signal,
                use_glean_ids,
            )

            metrics_joins.append(
                f"""    LEFT JOIN (
            {query_for_metrics}
            ) ds_{i} USING (analysis_id, branch, analysis_window_start, analysis_window_end)
                    """  # noqa: E501
            )

            for m in ds_metrics[ds]:
                metrics_columns.append(f"ds_{i}.{m.name}")

        return metrics_columns, metrics_joins

    def _build_segments_query(
        self,
        segment_list: list[Segment],
        time_limits: TimeLimits,
        use_glean_ids: bool = False,
    ) -> str:
        """Build a query adding segment columns to the enrollments view.

        The query takes a ``raw_enrollments`` view, and defines a new
        view by adding one non-NULL boolean column per segment. It does
        not otherwise tamper with the ``raw_enrollments`` view.
        """

        # Do similar things to what we do for metrics, but in a less
        # ostentatious place, since people are likely to come to the
        # source code asking how metrics work, but less likely to
        # arrive with "how segments work" as their first question.

        segments_columns, segments_joins = self._build_segments_query_bits(
            cast("list[Segment | str]", segment_list) or [], time_limits, use_glean_ids
        )

        return """
        SELECT
            raw_enrollments.*,
            {segments_columns}
        FROM raw_enrollments
        {segments_joins}
        """.format(
            segments_columns=",\n        ".join(segments_columns),
            segments_joins="\n".join(segments_joins),
        )

    def _build_segments_query_bits(
        self,
        segment_list: list[Segment | str],
        time_limits: TimeLimits,
        use_glean_ids: bool = False,
    ) -> tuple[list[str], list[str]]:
        """Return lists of SQL fragments corresponding to segments."""

        # resolve segment slugs
        segments: list[Segment] = []
        for segment in segment_list:
            if isinstance(segment, str):
                segments.append(ConfigLoader.get_segment(segment, self.get_app_name()))
            else:
                segments.append(segment)

        ds_segments = partition_segments_by_data_source(segments)

        segments_columns = []
        segments_joins = []

        for i, ds in enumerate(ds_segments.keys()):
            query_for_segments = ds.build_query(
                ds_segments[ds],
                time_limits,
                self.experiment_slug,
                self.app_id,
                self.analysis_unit,
                use_glean_ids,
            )
            segments_joins.append(
                f"""    LEFT JOIN (
        {query_for_segments}
        ) ds_{i} USING (analysis_id, branch)
                """
            )

            for m in ds_segments[ds]:
                segments_columns.append(f"ds_{i}.{m.name}")

        return segments_columns, segments_joins


@attr.s(frozen=True, slots=True)
class TimeLimits:
    """Expresses time limits for different kinds of analysis windows.

    Instantiated and used by the :class:`Experiment` class; end users
    should not need to interact with it.

    Do not directly instantiate: use the constructors provided.

    There are several time constraints needed to specify a valid query
    for experiment data:

        * When did enrollments start?
        * When did enrollments stop?
        * How long after enrollment does the analysis window start?
        * How long is the analysis window?

    Even if these four quantities are specified directly, it is
    important to check that they are consistent with the available
    data - i.e. that we have data for the entire analysis window for
    every enrollment.

    Furthermore, there are some extra quantities that are useful for
    writing efficient queries:

        * What is the first date for which we need data from our data
          source?
        * What is the last date for which we need data from our data
          source?

    Instances of this class store all these quantities and do validation
    to make sure that they're consistent. The "store lots of overlapping
    state and validate" strategy was chosen over "store minimal state
    and compute on the fly" because different state is supplied in
    different contexts.
    """

    first_enrollment_date = attr.ib(type=str)
    last_enrollment_date = attr.ib(type=str)

    first_date_data_required = attr.ib(type=str)
    last_date_data_required = attr.ib(type=str)

    analysis_windows = attr.ib()  # type: tuple[AnalysisWindow,...]

    @classmethod
    def for_single_analysis_window(
        cls,
        first_enrollment_date: str,
        last_date_full_data: str,
        analysis_start_days: int,
        analysis_length_dates: int,
        num_dates_enrollment: int | None = None,
    ) -> TimeLimits:
        """Return a ``TimeLimits`` instance with the following parameters

        Args:
            first_enrollment_date (str): First date on which enrollment
                events were received; the start date of the experiment.
            last_date_full_data (str): The most recent date for which we
                have complete data, e.g. '2019-03-22'. If you want to ignore
                all data collected after a certain date (e.g. when the
                experiment recipe was deactivated), then do that here.
            analysis_start_days (int): the start of the analysis window,
                measured in 'days since the client enrolled'. We ignore data
                collected outside this analysis window.
            analysis_length_days (int): the length of the analysis window,
                measured in days.
            num_dates_enrollment (int, optional): Only include this many days
                of enrollments. If ``None`` then use the maximum number of days
                as determined by the metric's analysis window and
                ``last_date_full_data``. Typically ``7n+1``, e.g. ``8``. The
                factor ``7`` removes weekly seasonality, and the ``+1``
                accounts for the fact that enrollment typically starts a few
                hours before UTC midnight.
        """
        analysis_window = AnalysisWindow(
            analysis_start_days, analysis_start_days + analysis_length_dates - 1
        )

        if num_dates_enrollment is None:
            last_enrollment_date = add_days(last_date_full_data, -analysis_window.end)
        else:
            last_enrollment_date = add_days(
                first_enrollment_date, num_dates_enrollment - 1
            )

        first_date_data_required = add_days(
            first_enrollment_date, analysis_window.start
        )
        last_date_data_required = add_days(last_enrollment_date, analysis_window.end)

        if last_date_data_required > last_date_full_data:
            raise ValueError(
                f"You said you wanted {num_dates_enrollment} dates of enrollment, "
                + f"and need data from the {analysis_window.end}th day after enrollment. "  # noqa: E501
                + f"For that, you need to wait until we have data for {last_date_data_required}."  # noqa:E501
            )

        tl = cls(
            first_enrollment_date=first_enrollment_date,
            last_enrollment_date=last_enrollment_date,
            first_date_data_required=first_date_data_required,
            last_date_data_required=last_date_data_required,
            analysis_windows=(analysis_window,),
        )
        return tl

    @classmethod
    def for_ts(
        cls,
        first_enrollment_date: str,
        last_date_full_data: str,
        time_series_period: str,
        num_dates_enrollment: int,
    ) -> TimeLimits:
        """Return a ``TimeLimits`` instance for a time series.

        Args:
            first_enrollment_date (str): First date on which enrollment
                events were received; the start date of the experiment.
            last_date_full_data (str): The most recent date for which we
                have complete data, e.g. '2019-03-22'. If you want to ignore
                all data collected after a certain date (e.g. when the
                experiment recipe was deactivated), then do that here.
            time_series_period: 'daily' or 'weekly'.
            num_dates_enrollment (int): Take this many days of client
                enrollments. This is a mandatory argument because it
                determines the number of points in the time series.
        """
        period_duration = {"daily": 1, "weekly": 7, "28_day": 28}

        if time_series_period not in period_duration:
            raise ValueError(f"Unsupported time series period {time_series_period}")

        if num_dates_enrollment <= 0:
            raise ValueError("Number of enrollment dates must be a positive number")

        analysis_window_length_dates = period_duration[time_series_period]

        last_enrollment_date = add_days(first_enrollment_date, num_dates_enrollment - 1)
        max_dates_of_data = date_sub(last_date_full_data, last_enrollment_date) + 1
        num_periods = max_dates_of_data // analysis_window_length_dates

        if num_periods <= 0:
            raise ValueError("Insufficient data")

        analysis_windows = tuple(
            [
                AnalysisWindow(
                    i * analysis_window_length_dates,
                    (i + 1) * analysis_window_length_dates - 1,
                )
                for i in range(num_periods)
            ]
        )

        last_date_data_required = add_days(
            last_enrollment_date, analysis_windows[-1].end
        )

        return cls(
            first_enrollment_date=first_enrollment_date,
            last_enrollment_date=last_enrollment_date,
            first_date_data_required=first_enrollment_date,
            last_date_data_required=last_date_data_required,
            analysis_windows=analysis_windows,
        )

    @first_enrollment_date.validator
    def _validate_first_enrollment_date(self, attribute, value):
        assert self.first_enrollment_date <= self.last_enrollment_date, (
            f"first enrollment date of {self.first_enrollment_date} ",
            f"was not on or before last enrollment date of {self.last_enrollment_date}",
        )

    @first_date_data_required.validator
    def _validate_first_date_data_required(self, attribute, value):
        assert self.first_date_data_required <= self.last_date_data_required, (
            f"first date data required of {self.first_date_data_required} was not on ",
            f"or before last date data required of {self.last_date_data_required}",
        )

        min_analysis_window_start = min(aw.start for aw in self.analysis_windows)
        observation_period_start = add_days(
            self.first_enrollment_date, min_analysis_window_start
        )
        assert self.first_date_data_required == observation_period_start, (
            f"first date data required of {self.first_date_data_required} ",
            f"did not match computed start of observation {observation_period_start}",
        )

    @last_date_data_required.validator
    def _validate_last_date_data_required(self, attribute, value):
        max_analysis_window_end = max(aw.end for aw in self.analysis_windows)
        observation_period_end = add_days(
            self.last_enrollment_date, max_analysis_window_end
        )
        assert self.last_date_data_required == observation_period_end, (
            f"last date data required of {self.last_date_data_required} ",
            f"did not match computed end of observation {observation_period_end}",
        )


@attr.s(frozen=True, slots=True)
class AnalysisWindow:
    """Represents the range of days in which to measure a metric.

    The range is measured in "days relative enrollment", and is inclusive.

    For example, ``AnalysisWindow(0, 6)`` is the first week after enrollment
    and `AnalysisWindow(-8,-1)` is the week before enrollment

    Args:
        start (int): First day of the analysis window, in days relative
            to enrollment start. 0 indicates the date of enrollment.
            Positive numbers are after enrollment, negative are before.
            Must be the same sign as `end` (zero counts as positive)
        end (int): Final day of the analysis window, in days relative
            to enrollment start. 0 indicates the date of enrollment.
            Positive numbers are after enrollment, negative are before.
            Must be the same sign as `start` (zero counts as positive).
    """

    start = attr.ib(type=int)
    end = attr.ib(type=int)

    @start.validator
    def _validate_start(self, attribute, value):
        assert (value >= 0 and self.end >= 0) or (value < 0 and self.end < 0)

    @end.validator
    def _validate_end(self, attribute, value):
        assert value >= self.start
        assert (value >= 0 and self.start >= 0) or (value < 0 and self.start < 0)


@attr.s(frozen=True, slots=True)
class TimeSeriesResult:
    """Result from a time series query.

    For each analysis window, this object lets us get a dataframe in
    "the standard format" (one row per client).

    Example usage::

        result_dict = dict(time_series_result.items(bq_context))
        window_0 = result_dict[0]

    ``window_0`` would then be a pandas DataFrame of results for the
    analysis window starting at day 0. ``result_dict`` would be a
    dictionary of all such DataFrames, keyed by the start days of
    their analysis windows.

    Or, to load only one analysis window into RAM::

        window_0 = time_series_result.get(bq_context, 0)
    """

    fully_qualified_table_name = attr.ib(type=str)
    analysis_windows = attr.ib(type=tuple[AnalysisWindow, ...])
    analysis_unit = attr.ib(type=AnalysisUnit, default=AnalysisUnit.CLIENT)

    def get(self, bq_context: BigQueryContext, analysis_window) -> DataFrame:
        """Get the DataFrame for a specific analysis window.

        N.B. this makes a BigQuery query each time it is run; caching
        results is your responsibility.

        Args:
            bq_context (BigQueryContext)
            analysis_window (AnalysisWindow or int): The analysis
                window, or its start day as an int.
        """
        if isinstance(analysis_window, int):
            try:
                analysis_window = next(
                    aw for aw in self.analysis_windows if aw.start == analysis_window
                )
            except StopIteration as err:
                raise KeyError(
                    f"AnalysisWindow not found with start of {analysis_window}"
                ) from err

        return bq_context.run_query(
            self._build_analysis_window_subset_query(analysis_window)
        ).to_dataframe()

    def get_full_data(self, bq_context: BigQueryContext) -> DataFrame:
        """Get the full DataFrame from TimeSeriesResult.

        This DataFrame has a row for each client for each period of the time
        series and may be very large. A warning will print the size of data
        to be downloaded.

        Args:
            bq_context (BigQueryContext)
        """
        size = self._get_table_size(bq_context)

        print(f"Downloading {self.fully_qualified_table_name} ({size} GB)")

        table = bq_context.client.get_table(self.fully_qualified_table_name)
        return bq_context.client.list_rows(table).to_dataframe()

    def get_aggregated_data(
        self,
        bq_context: BigQueryContext,
        metric_list: list,
        aggregate_function: str = "AVG",
    ) -> tuple[DataFrame, int]:
        """Results from a time series query, aggregated over analysis windows
        by a SQL aggregate function.

        This DataFrame has a row for each analysis window, with a column
        for each metric in the supplied metric_list.

        Args:
            bq_context (BigQueryContext)
            metric_list (list of mozanalysis.metrics.Metric)
            aggregate_fuction (str)
        """

        return (
            bq_context.run_query(
                self._build_aggregated_data_query(metric_list, aggregate_function)
            ).to_dataframe(),
            bq_context.run_query(self._table_sample_size_query())
            .to_dataframe()["population_size"]
            .values[0],
        )

    def keys(self):
        return [aw.start for aw in self.analysis_windows]

    def items(self, bq_context):
        for aw in self.analysis_windows:
            yield (aw.start, self.get(bq_context, aw))

    def _get_table_size(self, bq_context: BigQueryContext) -> float:
        """
        Get table size in memory for table being requested by `get_full_data`.
        """

        table_info = self.fully_qualified_table_name.split(".")

        query = f"""
                SELECT
                    SUM(size_bytes)/pow(10,9) AS size
                FROM
                    `{table_info[0]}.{table_info[1]}`.__TABLES__
                WHERE
                  table_id = '{table_info[2]}'
                """

        size = bq_context.run_query(query).to_dataframe()

        return size["size"].iloc[0].round(2)

    def _build_analysis_window_subset_query(
        self, analysis_window: AnalysisWindow
    ) -> str:
        """Return SQL for partitioning time series results.

        When we query data for a time series, we query it for all
        points of the time series, and we store this in a table.

        This method returns SQL to query this table to obtain results
        in "the standard format" for a single analysis window.
        """
        except_clause = (
            f"{self.analysis_unit.value}, analysis_window_start, analysis_window_end"
        )
        return f"""
            SELECT * EXCEPT ({except_clause})
            FROM {self.fully_qualified_table_name}
            WHERE analysis_window_start = {analysis_window.start}
            AND analysis_window_end = {analysis_window.end}
        """

    def _build_aggregated_data_query(
        self, metric_list: list[Metric], aggregate_function: str
    ) -> str:
        return """
        SELECT
            analysis_window_start,
            analysis_window_end,
            {agg_metrics}
        FROM
            {full_table_name}
        GROUP BY
            analysis_window_start, analysis_window_end
        ORDER BY
            analysis_window_start
        """.format(
            agg_metrics=",\n            ".join(
                f"{aggregate_function}({m.name}) AS {m.name}" for m in metric_list
            ),
            full_table_name=self.fully_qualified_table_name,
        )

    def _table_sample_size_query(
        self, client_id_column: str = AnalysisUnit.CLIENT.value
    ) -> str:
        return f"""
        SELECT
            COUNT(*) as population_size
        FROM
            (SELECT DISTINCT
                {client_id_column}
            FROM
                {self.fully_qualified_table_name})
        """

    @analysis_windows.validator
    def _check_analysis_windows(self, attribute, value):
        if len(value) != len({aw.start for aw in value}):
            raise ValueError("Each analysis window must start on a different day")<|MERGE_RESOLUTION|>--- conflicted
+++ resolved
@@ -657,11 +657,12 @@
         )
 
         metrics_columns, metrics_joins = self._build_metrics_query_bits(
-<<<<<<< HEAD
-            metric_list, time_limits, analysis_basis, exposure_signal, discrete_metrics
-=======
-            metric_list, time_limits, analysis_basis, exposure_signal, use_glean_ids
->>>>>>> d8cf8ad3
+            metric_list,
+            time_limits,
+            analysis_basis,
+            exposure_signal,
+            discrete_metrics,
+            use_glean_ids,
         )
 
         if exposure_signal and analysis_basis != AnalysisBasis.ENROLLMENTS:
@@ -1134,11 +1135,8 @@
         time_limits: TimeLimits,
         analysis_basis=AnalysisBasis.ENROLLMENTS,
         exposure_signal: ExposureSignal | None = None,
-<<<<<<< HEAD
         discrete_metrics: bool | None = False,
-=======
         use_glean_ids: bool | None = None,
->>>>>>> d8cf8ad3
     ) -> tuple[list[str], list[str]]:
         """Return lists of SQL fragments corresponding to metrics."""
         metrics: list[Metric] = []
