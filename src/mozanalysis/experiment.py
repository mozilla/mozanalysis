--- conflicted
+++ resolved
@@ -897,11 +897,7 @@
                 f"""    LEFT JOIN (
         {query_for_metrics}
         ) ds_{i} USING (client_id, branch, analysis_window_start, analysis_window_end)
-<<<<<<< HEAD
                 """
-=======
-                """.format(query=query_for_metrics, i=i)
->>>>>>> 2722331d
             )
 
             for m in ds_metrics[ds]:
@@ -976,11 +972,7 @@
                 f"""    LEFT JOIN (
         {query_for_segments}
         ) ds_{i} USING (client_id, branch)
-<<<<<<< HEAD
-                """
-=======
                 """.format(query=query_for_segments, i=i)
->>>>>>> 2722331d
             )
 
             for m in ds_segments[ds]:
