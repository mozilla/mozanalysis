# This Source Code Form is subject to the terms of the Mozilla Public
# License, v. 2.0. If a copy of the MPL was not distributed with this
# file, You can obtain one at http://mozilla.org/MPL/2.0/.

from dataclasses import dataclass

from metric_config_parser.config import ConfigCollection

from mozanalysis.metrics import Metric

METRIC_HUB_JETSTREAM_REPO = "https://github.com/mozilla/metric-hub/tree/main/jetstream"


class ApplicationNotFound(ValueError):
    pass


class MetricNotFound(ValueError):
    pass


class DataSourceNotFound(ValueError):
    pass


class SegmentNotFound(ValueError):
    pass


class SegmentDataSourceNotFound(ValueError):
    pass


class _ConfigLoader:
    """
    Loads config files from an external repository.

    Config objects are converted into mozanalysis native types.
    """

    config_collection: ConfigCollection | None = None

    @property
    def configs(self) -> ConfigCollection:
        configs = getattr(self, "_configs", None)
        if configs:
            return configs

        if self.config_collection is None:
            self.config_collection = ConfigCollection.from_github_repo()
        self._configs = self.config_collection
        return self._configs

    def with_configs_from(
        self, repo_urls: list[str] | None, is_private: bool = False
    ) -> "_ConfigLoader":
        """Load configs from another repository and merge with default configs."""
        if not repo_urls:
            return self

        config_collection = ConfigCollection.from_github_repos(
            repo_urls=repo_urls, is_private=is_private
        )
        self.configs.merge(config_collection)
        return self

<<<<<<< HEAD
    def get_metric(self, metric_slug: str, app_name: str) -> Metric:
=======
    def check_configs_for_app(self, app_name: str) -> bool:
        for definition in self.configs.definitions:
            if app_name == definition.platform:
                return True
        return False

    def get_metric(self, metric_slug: str, app_name: str):
>>>>>>> 4eabf792
        """Load a metric definition for the given app.

        Returns a :class:`mozanalysis.metrics.Metric` instance.
        """

        metric_definition = self.configs.get_metric_definition(metric_slug, app_name)
        if metric_definition is None:
            if self.check_configs_for_app(app_name):
                raise MetricNotFound(
                    f"Could not find definition for metric {metric_slug} in application {app_name}"  # noqa:E501
                )
            else:
                raise ApplicationNotFound(
                    f"Could not find application {app_name}, so metric {metric_slug} could not be resolved"  # noqa:E501
                )

        return Metric(
            name=metric_definition.name,
            select_expr=self.configs.get_env()
            .from_string(metric_definition.select_expression)
            .render(),
            friendly_name=metric_definition.friendly_name,
            description=metric_definition.description,
            data_source=self.get_data_source(
                metric_definition.data_source.name, app_name
            ),
            bigger_is_better=metric_definition.bigger_is_better,
            app_name=app_name,
        )

    def get_data_source(self, data_source_slug: str, app_name: str):
        """Load a data source definition for the given app.

        Returns a :class:`mozanalysis.metrics.DataSource` instance.
        """
        from mozanalysis.metrics import DataSource

        data_source_definition = self.configs.get_data_source_definition(
            data_source_slug, app_name
        )
        if data_source_definition is None:
            if self.check_configs_for_app(app_name):
                raise DataSourceNotFound(
                    f"Could not find definition for data source {data_source_slug} in application {app_name}"  # noqa:E501
                )
            else:
                raise ApplicationNotFound(
                    f"Could not find application {app_name}, so data source {data_source_slug} could not be resolved"  # noqa:E501
                )

        return DataSource(
            name=data_source_definition.name,
            from_expr=data_source_definition.from_expression,
            client_id_column=data_source_definition.client_id_column,
            submission_date_column=data_source_definition.submission_date_column,
            experiments_column_type=(
                None
                if data_source_definition.experiments_column_type == "none"
                else data_source_definition.experiments_column_type
            ),
            default_dataset=data_source_definition.default_dataset,
            app_name=app_name,
        )

    def get_segment(self, segment_slug: str, app_name: str):
        """Load a segment definition for the given app.

        Returns a :class:`mozanalysis.segments.Segment` instance.
        """
        from mozanalysis.segments import Segment

        segment_definition = self.configs.get_segment_definition(segment_slug, app_name)
        if segment_definition is None:
            if self.check_configs_for_app(app_name):
                raise SegmentNotFound(
                    f"Could not find definition for segment {segment_slug} in application {app_name}"  # noqa:E501
                )
            else:
                raise ApplicationNotFound(
                    f"Could not find application {app_name}, so segment {segment_slug} could not be resolved"  # noqa:E501
                )

        return Segment(
            name=segment_definition.name,
            data_source=self.get_segment_data_source(
                segment_definition.data_source.name, app_name
            ),
            select_expr=self.configs.get_env()
            .from_string(segment_definition.select_expression)
            .render(),
            friendly_name=segment_definition.friendly_name,
            description=segment_definition.description,
            app_name=app_name,
        )

    def get_segment_data_source(self, data_source_slug: str, app_name: str):
        """Load a segment data source definition for the given app.

        Returns a :class:`mozanalysis.segments.SegmentDataSource` instance.
        """
        from mozanalysis.segments import SegmentDataSource

        data_source_definition = self.configs.get_segment_data_source_definition(
            data_source_slug, app_name
        )
        if data_source_definition is None:
            if self.check_configs_for_app(app_name):
                raise SegmentDataSourceNotFound(
                    f"Could not find definition for segment data source {data_source_slug} in application {app_name}"  # noqa:E501
                )
            else:
                raise ApplicationNotFound(
                    f"Could not find application {app_name}, so segment data source {data_source_slug} could not be resolved"  # noqa:E501
                )

        return SegmentDataSource(
            name=data_source_definition.name,
            from_expr=data_source_definition.from_expression,
            window_start=data_source_definition.window_start,
            window_end=data_source_definition.window_end,
            client_id_column=data_source_definition.client_id_column,
            submission_date_column=data_source_definition.submission_date_column,
            default_dataset=data_source_definition.default_dataset,
            app_name=app_name,
        )

    def get_outcome_metric(self, metric_slug: str, outcome_slug: str, app_name: str):
        """Load a metric definition from an outcome defined for the given app.

        Parametrized metrics are not supported, since they may not be defined outside
        of an experiment.

        Returns a :class:`mozanalysis.metrics.Metric` instance.
        """
        from mozanalysis.metrics import Metric

        if not self.configs.outcomes:
            self.with_configs_from([METRIC_HUB_JETSTREAM_REPO])

        outcome_spec = self.configs.spec_for_outcome(
            slug=outcome_slug, platform=app_name
        )
        if not outcome_spec:
            raise Exception(f"Could not find definition for outcome {outcome_slug}")

        metric_definition = outcome_spec.metrics.get(metric_slug)
        if metric_definition is None:
            raise Exception(
                f"Could not find definition for metric {metric_slug}"
                + f" in outcome {outcome_slug}"
            )

        @dataclass
        class MinimalConfiguration:
            app_name: str

        conf = MinimalConfiguration(app_name)
        summaries = metric_definition.resolve(outcome_spec, conf, self.configs)
        metric = summaries[0].metric

        return Metric(
            name=metric.name,
            select_expr=metric.select_expression,
            friendly_name=metric.friendly_name,
            description=metric.description,
            data_source=metric.data_source,
            bigger_is_better=metric.bigger_is_better,
        )

    def get_outcome_data_source(
        self, data_source_slug: str, outcome_slug: str, app_name: str
    ):
        """Load a data source definition from an outcome defined for the given app.

        Returns a :class:`mozanalysis.metrics.DataSource` instance.
        """
        from mozanalysis.metrics import DataSource

        if not self.configs.outcomes:
            self.with_configs_from([METRIC_HUB_JETSTREAM_REPO])

        outcome_spec = self.configs.spec_for_outcome(
            slug=outcome_slug, platform=app_name
        )
        if not outcome_spec:
            raise Exception(f"Could not find definition for outcome {outcome_slug}")

        data_source_definition = outcome_spec.data_sources.definitions.get(
            data_source_slug
        )
        if data_source_definition is None:
            raise Exception(
                f"Could not find definition for data source {data_source_slug}"
                + f" in outcome {outcome_slug}"
            )

        return DataSource(
            name=data_source_definition.name,
            from_expr=data_source_definition.from_expression,
            client_id_column=data_source_definition.client_id_column,
            submission_date_column=data_source_definition.submission_date_column,
            experiments_column_type=(
                None
                if data_source_definition.experiments_column_type == "none"
                else data_source_definition.experiments_column_type
            ),
            default_dataset=data_source_definition.default_dataset,
        )


ConfigLoader = _ConfigLoader()<|MERGE_RESOLUTION|>--- conflicted
+++ resolved
@@ -64,17 +64,13 @@
         self.configs.merge(config_collection)
         return self
 
-<<<<<<< HEAD
-    def get_metric(self, metric_slug: str, app_name: str) -> Metric:
-=======
     def check_configs_for_app(self, app_name: str) -> bool:
         for definition in self.configs.definitions:
             if app_name == definition.platform:
                 return True
         return False
 
-    def get_metric(self, metric_slug: str, app_name: str):
->>>>>>> 4eabf792
+    def get_metric(self, metric_slug: str, app_name: str) -> Metric:
         """Load a metric definition for the given app.
 
         Returns a :class:`mozanalysis.metrics.Metric` instance.
