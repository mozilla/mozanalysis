--- conflicted
+++ resolved
@@ -8,13 +8,8 @@
 
 tests_require = [
     "mock",
-<<<<<<< HEAD
-    "pytest<7",
-    "pytest-black",
-=======
     "pytest",
     "pytest-ruff",
->>>>>>> 6470ca18
     "pytest-cov",
     "pytest-timeout",
 ]
