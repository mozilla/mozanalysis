# Mozilla Experiments Analysis [![CircleCI](https://circleci.com/gh/mozilla/mozanalysis.svg?style=svg)](https://circleci.com/gh/mozilla/mozanalysis) [![codecov](https://codecov.io/gh/mozilla/mozanalysis/branch/master/graph/badge.svg)](https://codecov.io/gh/mozilla/mozanalysis) [![CalVer - Timely Software Versioning](https://img.shields.io/badge/calver-YYYY.M.MINOR-22bfda.svg)](https://calver.org/)

The `mozanalysis` Python library is a library to standardize experiment analysis
at Mozilla for the purpose of producing decision reports templates that are
edited by data scientists.

## Documentation

Online documentation is available at https://mozilla.github.io/mozanalysis/

##  Installation from pypi
- To install this package from pypi run:
```
pip install mozanalysis
```

## Development
Linting and Formatting are done with Ruff.

## Testing locally

### With pytest
First one must ensure that all the test dependencies are installed.  To do so, navigate to the root of the repo and run
```
pip install -e ".[testing]"
```

Then run `pytest` on the commandline

### with Tox

Install tox into your global Python environment and run `tox`.

You can pass flags to tox to limit the different environments you test in
or the tests you run. Options after `--` or positional arguments are forwarded to pytest.

For example, you can run:

* `tox -e lint` to lint
<<<<<<< HEAD
* `tox -e py310 -- -k utils` to only run tests with "utils" somewhere in the name, on Python 3.7
=======
* `tox -e py310 -- -k utils` to only run tests with "utils" somewhere in the name, on Python 3.10
>>>>>>> 91634aad
* `tox tests/test_utils.py` to run tests in a specific file

### with the CircleCI utilities

To test/debug this package locally, you can run exactly the job that
CircleCI runs for continuous integration by
[installing the CircleCI local CLI](https://circleci.com/docs/2.0/local-cli/#installing-the-circleci-local-cli-on-macos-and-linux-distros)
and invoking:

```bash
circleci build --job py310
```

See [.circleci/config.yml](https://github.com/mozilla/mozanalysis/blob/main/.circleci/config.yml)
for the other configured job names (for running tests on different python versions).

## Deploying a new release

Releasing mozanalysis happens by tagging a CalVer based Git tag with the
following pattern:

    YYYY.M.MINOR

where YYYY is the four-digit year number, M is a single-digit month number and
MINOR is a single-digit zero-based counter which does NOT relate to the day of
the release. Valid versions numbers are:

    2017.10.0
    2018.1.0
    2018.12.12

Once the (signed) Git tag has been pushed to the main GitHub repository using
git push origin --tags, Circle CI will automatically build and push a release to
PyPI after the tests have passed.<|MERGE_RESOLUTION|>--- conflicted
+++ resolved
@@ -37,11 +37,9 @@
 For example, you can run:
 
 * `tox -e lint` to lint
-<<<<<<< HEAD
-* `tox -e py310 -- -k utils` to only run tests with "utils" somewhere in the name, on Python 3.7
-=======
+
 * `tox -e py310 -- -k utils` to only run tests with "utils" somewhere in the name, on Python 3.10
->>>>>>> 91634aad
+
 * `tox tests/test_utils.py` to run tests in a specific file
 
 ### with the CircleCI utilities
